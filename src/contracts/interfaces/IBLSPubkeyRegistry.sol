// SPDX-License-Identifier: BUSL-1.1
pragma solidity =0.8.12;

import "./IRegistry.sol";
import "../libraries/BN254.sol";

/**
 * @title Minimal interface for a registry that keeps track of aggregate operator public keys for among many quorums.
 * @author Layr Labs, Inc.
 */
interface IBLSPubkeyRegistry is IRegistry {
    // EVENTS
    // Emitted when a new operator pubkey is registered for a set of quorums
    event PubkeyAddedToQuorums(
        address operator,
        bytes quorumNumbers
    );

    // Emitted when an operator pubkey is removed from a set of quorums
    event PubkeyRemovedFromQuorums(
        address operator, 
        bytes quorumNumbers
    );

    /// @notice Data structure used to track the history of the Aggregate Public Key of all operators
    struct ApkUpdate {
        // first 24 bytes of keccak256(apk_x0, apk_x1, apk_y0, apk_y1)
        bytes24 apkHash;
        // block number at which the update occurred
        uint32 updateBlockNumber;
        // block number at which the next update occurred
        uint32 nextUpdateBlockNumber;
    }
    
    /**
     * @notice Registers the `operator`'s pubkey for the specified `quorumNumbers`.
     * @param operator The address of the operator to register.
     * @param quorumNumbers The quorum numbers the operator is registering for, where each byte is an 8 bit integer quorumNumber.
     * @param pubkey The operator's BLS public key.
     * @dev access restricted to the RegistryCoordinator
     * @dev Preconditions (these are assumed, not validated in this contract):
     *         1) `quorumNumbers` has no duplicates
     *         2) `quorumNumbers.length` != 0
     *         3) `quorumNumbers` is ordered in ascending order
     *         4) the operator is not already registered
     */
    function registerOperator(address operator, bytes calldata quorumNumbers, BN254.G1Point memory pubkey) external returns(bytes32);

    /**
     * @notice Deregisters the `operator`'s pubkey for the specified `quorumNumbers`.
     * @param operator The address of the operator to deregister.
     * @param quorumNumbers The quorum numbers the operator is deregistering from, where each byte is an 8 bit integer quorumNumber.
     * @param pubkey The public key of the operator.
     * @dev access restricted to the RegistryCoordinator
     * @dev Preconditions (these are assumed, not validated in this contract):
     *         1) `quorumNumbers` has no duplicates
     *         2) `quorumNumbers.length` != 0
     *         3) `quorumNumbers` is ordered in ascending order
     *         4) the operator is not already deregistered
     *         5) `quorumNumbers` is a subset of the quorumNumbers that the operator is registered for
     *         6) `pubkey` is the same as the parameter used when registering
     */ 
    function deregisterOperator(address operator, bytes calldata quorumNumbers, BN254.G1Point memory pubkey) external returns(bytes32);
    
    /// @notice Returns the current APK for the provided `quorumNumber `
    function getApkForQuorum(uint8 quorumNumber) external view returns (BN254.G1Point memory);

    /// @notice Returns the index of the quorumApk index at `blockNumber` for the provided `quorumNumber`
<<<<<<< HEAD
    function getApkIndicesForQuorumsAtBlockNumber(bytes calldata quourmNumbers, uint256 blockNumber) external view returns(uint32[] memory);
=======
    function getApkIndicesForQuorumsAtBlockNumber(bytes calldata quorumNumbers, uint256 blockNumber) external view returns(uint32[] memory);
>>>>>>> 2b82f812

    /// @notice Returns the `ApkUpdate` struct at `index` in the list of APK updates for the `quorumNumber`
    function getApkUpdateForQuorumByIndex(uint8 quorumNumber, uint256 index) external view returns (ApkUpdate memory);

    /**
     * @notice get 24 byte hash of the apk of `quorumNumber` at `blockNumber` using the provided `index`;
     * called by checkSignatures in BLSSignatureChecker.sol.
     * @param quorumNumber is the quorum whose ApkHash is being retrieved
     * @param blockNumber is the number of the block for which the latest ApkHash will be retrieved
     * @param index is the index of the apkUpdate being retrieved from the list of quorum apkUpdates in storage
     */
    function getApkHashForQuorumAtBlockNumberFromIndex(uint8 quorumNumber, uint32 blockNumber, uint256 index) external view returns (bytes24);
}<|MERGE_RESOLUTION|>--- conflicted
+++ resolved
@@ -66,11 +66,7 @@
     function getApkForQuorum(uint8 quorumNumber) external view returns (BN254.G1Point memory);
 
     /// @notice Returns the index of the quorumApk index at `blockNumber` for the provided `quorumNumber`
-<<<<<<< HEAD
-    function getApkIndicesForQuorumsAtBlockNumber(bytes calldata quourmNumbers, uint256 blockNumber) external view returns(uint32[] memory);
-=======
     function getApkIndicesForQuorumsAtBlockNumber(bytes calldata quorumNumbers, uint256 blockNumber) external view returns(uint32[] memory);
->>>>>>> 2b82f812
 
     /// @notice Returns the `ApkUpdate` struct at `index` in the list of APK updates for the `quorumNumber`
     function getApkUpdateForQuorumByIndex(uint8 quorumNumber, uint256 index) external view returns (ApkUpdate memory);
