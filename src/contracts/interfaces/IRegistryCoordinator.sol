--- conflicted
+++ resolved
@@ -53,17 +53,13 @@
     /// @notice Returns the operatorId for the given `operator`
     function getOperatorId(address operator) external view returns (bytes32);
 
-<<<<<<< HEAD
     /// @notice Returns the indices of the quorumBitmaps for the provided `operatorIds` at the given `blockNumber`
     function getQuorumBitmapIndicesByOperatorIdsAtBlockNumber(uint32 blockNumber, bytes32[] memory operatorIds) external view returns (uint32[] memory);
 
-    /// @notice Returns the quorum bitmap for the given `operatorId` at the given `blockNumber` via the `index`
-=======
     /**
      * @notice Returns the quorum bitmap for the given `operatorId` at the given `blockNumber` via the `index`
      * @dev reverts if `index` is incorrect 
      */ 
->>>>>>> 93888511
     function getQuorumBitmapByOperatorIdAtBlockNumberByIndex(bytes32 operatorId, uint32 blockNumber, uint256 index) external view returns (uint192);
 
     /// @notice Returns the current quorum bitmap for the given `operatorId`
