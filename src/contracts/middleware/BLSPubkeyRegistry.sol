--- conflicted
+++ resolved
@@ -60,15 +60,8 @@
         require(pubkeyCompendium.pubkeyHashToOperator(pubkeyHash) == operator,"BLSPubkeyRegistry.registerOperator: operator does not own pubkey");
         // update each quorum's aggregate pubkey
         _processQuorumApkUpdate(quorumNumbers, pubkey);
-<<<<<<< HEAD
-        // update the global aggregate pubkey
-        _processGlobalApkUpdate(pubkey);
-        // emit event so offchain actors can update their state
-        emit PubkeyAdded(operator, pubkey, quorumNumbers);
-=======
         // emit event so offchain actors can update their state
         emit PubkeyAddedToQuorums(operator, quorumNumbers);
->>>>>>> 24f789d2
         return pubkeyHash;
     }
 
@@ -94,17 +87,7 @@
         // update each quorum's aggregate pubkey
         _processQuorumApkUpdate(quorumNumbers, pubkey.negate());
         
-<<<<<<< HEAD
-        if(completeDeregistration){
-            // update the global aggregate pubkey
-            _processGlobalApkUpdate(pubkey.negate());
-        }
-
-        // emit event so offchain actors can update their state
-        emit PubkeyRemoved(operator, pubkey, quorumNumbers);
-=======
         emit PubkeyRemovedFromQuorums(operator, quorumNumbers);
->>>>>>> 24f789d2
         return pubkeyHash;
     }
 
@@ -147,44 +130,11 @@
         return quorumApkUpdate.apkHash;
     }
 
-<<<<<<< HEAD
-	/**
-     * @notice get hash of the global apk among all quorums at `blockNumber` using the provided `index`;
-     * called by checkSignatures in BLSSignatureChecker.sol.
-     */
-    function getGlobalApkHashAtBlockNumberFromIndex(uint32 blockNumber, uint256 index) external view returns (bytes32){
-        ApkUpdate memory globalApkUpdate = globalApkUpdates[index];
-        _validateApkHashForQuorumAtBlockNumber(globalApkUpdate, blockNumber);
-        return globalApkUpdate.apkHash;
-    }
     /// @notice Returns the length of ApkUpdates for the provided `quorumNumber`
     function getQuorumApkHistoryLength(uint8 quorumNumber) external view returns(uint32){
         return uint32(quorumApkUpdates[quorumNumber].length);
     }
-    /// @notice Returns the length of ApkUpdates for the global APK
-    function getGlobalApkHistoryLength() external view returns(uint32){
-        return uint32(globalApkUpdates.length);
-    }
 
-    function _processGlobalApkUpdate(BN254.G1Point memory point) internal {
-        // load and store in memory in case we need to access the length again
-        uint256 globalApkUpdatesLength = globalApkUpdates.length;
-        // update the nextUpdateBlockNumber of the previous update
-        if (globalApkUpdatesLength > 0) {
-            globalApkUpdates[globalApkUpdatesLength - 1].nextUpdateBlockNumber = uint32(block.number);
-        }
-
-        // accumulate the given point into the globalApk
-        globalApk = globalApk.plus(point);
-        // add this update to the list of globalApkUpdates
-        ApkUpdate memory latestGlobalApkUpdate;
-        latestGlobalApkUpdate.apkHash = BN254.hashG1Point(globalApk);
-        latestGlobalApkUpdate.updateBlockNumber = uint32(block.number);
-        globalApkUpdates.push(latestGlobalApkUpdate);
-    }
-
-=======
->>>>>>> 24f789d2
     function _processQuorumApkUpdate(bytes memory quorumNumbers, BN254.G1Point memory point) internal {
         BN254.G1Point memory apkAfterUpdate;
 
