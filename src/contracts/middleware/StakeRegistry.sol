--- conflicted
+++ resolved
@@ -277,13 +277,8 @@
      *         4) the operator is not already deregistered
      *         5) `quorumNumbers` is the same as the parameter use when registering
      */
-<<<<<<< HEAD
-    function deregisterOperator(address operator, bytes32 operatorId, bytes calldata quorumNumbers) external virtual onlyRegistryCoordinator {
-        _deregisterOperator(operator, operatorId, quorumNumbers);
-=======
     function deregisterOperator(bytes32 operatorId, bytes calldata quorumNumbers) external virtual {
         _deregisterOperator(operatorId, quorumNumbers);
->>>>>>> 4a6d62de
     }
 
     /**
