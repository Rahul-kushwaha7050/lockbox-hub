// SPDX-License-Identifier: BUSL-1.1
pragma solidity =0.8.12;

import "@openzeppelin-upgrades/contracts/proxy/utils/Initializable.sol";
import "@openzeppelin-upgrades/contracts/access/OwnableUpgradeable.sol";
import "@openzeppelin-upgrades/contracts/security/ReentrancyGuardUpgradeable.sol";
import "@openzeppelin-upgrades/contracts/utils/AddressUpgradeable.sol";
import "@openzeppelin-upgrades/contracts/utils/math/MathUpgradeable.sol";
import "@openzeppelin/contracts/token/ERC20/utils/SafeERC20.sol";

import "../libraries/BeaconChainProofs.sol";
import "../libraries/BytesLib.sol";
import "../libraries/Endian.sol";

import "../interfaces/IETHPOSDeposit.sol";
import "../interfaces/IEigenPodManager.sol";
import "../interfaces/IEigenPod.sol";
import "../interfaces/IDelayedWithdrawalRouter.sol";
import "../interfaces/IPausable.sol";

import "./EigenPodPausingConstants.sol";

/**
 * @title The implementation contract used for restaking beacon chain ETH on EigenLayer
 * @author Layr Labs, Inc.
 * @notice Terms of Service: https://docs.eigenlayer.xyz/overview/terms-of-service
 * @notice The main functionalities are:
 * - creating new ETH validators with their withdrawal credentials pointed to this contract
 * - proving from beacon chain state roots that withdrawal credentials are pointed to this contract
 * - proving from beacon chain state roots the balances of ETH validators with their withdrawal credentials
 *   pointed to this contract
 * - updating aggregate balances in the EigenPodManager
 * - withdrawing eth when withdrawals are initiated
 * @notice This EigenPod Beacon Proxy implementation adheres to the current Capella consensus specs
 * @dev Note that all beacon chain balances are stored as gwei within the beacon chain datastructures. We choose
 *   to account balances in terms of gwei in the EigenPod contract and convert to wei when making calls to other contracts
 */
contract EigenPod is IEigenPod, Initializable, ReentrancyGuardUpgradeable, EigenPodPausingConstants {
    using BytesLib for bytes;
    using SafeERC20 for IERC20;
    using BeaconChainProofs for *;

    // CONSTANTS + IMMUTABLES
    // @notice Internal constant used in calculations, since the beacon chain stores balances in Gwei rather than wei
    uint256 internal constant GWEI_TO_WEI = 1e9;

    /**
     * @notice Maximum "staleness" of a Beacon Chain state root against which `verifyBalanceUpdate` or `verifyWithdrawalCredentials` may be proven.
     * We can't allow "stale" roots to be used for restaking as the validator may have been slashed in a more updated beacon state root. 
     */
    uint256 internal constant VERIFY_BALANCE_UPDATE_WINDOW_SECONDS = 4.5 hours;

    /// @notice This is the beacon chain deposit contract
    IETHPOSDeposit public immutable ethPOS;

    /// @notice Contract used for withdrawal routing, to provide an extra "safety net" mechanism
    IDelayedWithdrawalRouter public immutable delayedWithdrawalRouter;

    /// @notice The single EigenPodManager for EigenLayer
    IEigenPodManager public immutable eigenPodManager;

    ///@notice The maximum amount of ETH, in gwei, a validator can have restaked in the eigenlayer
    uint64 public immutable MAX_RESTAKED_BALANCE_GWEI_PER_VALIDATOR;

    /// @notice This is the genesis time of the beacon state, to help us calculate conversions between slot and timestamp
    uint64 public immutable GENESIS_TIME;

    // STORAGE VARIABLES
    /// @notice The owner of this EigenPod
    address public podOwner;

    /**
     * @notice The latest timestamp at which the pod owner withdrew the balance of the pod, via calling `withdrawBeforeRestaking`.
     * @dev This variable is only updated when the `withdrawBeforeRestaking` function is called, which can only occur before `hasRestaked` is set to true for this pod.
     * Proofs for this pod are only valid against Beacon Chain state roots corresponding to timestamps after the stored `mostRecentWithdrawalTimestamp`.
     */
    uint64 public mostRecentWithdrawalTimestamp;

    /// @notice the amount of execution layer ETH in this contract that is staked in EigenLayer (i.e. withdrawn from the Beacon Chain but not from EigenLayer),
    uint64 public withdrawableRestakedExecutionLayerGwei;

    /// @notice an indicator of whether or not the podOwner has ever "fully restaked" by successfully calling `verifyCorrectWithdrawalCredentials`.
    bool public hasRestaked;

    /// @notice This is a mapping of validatorPubkeyHash to timestamp to whether or not they have proven a withdrawal for that timestamp
    mapping(bytes32 => mapping(uint64 => bool)) public provenWithdrawal;

    /// @notice This is a mapping that tracks a validator's information by their pubkey hash
    mapping(bytes32 => ValidatorInfo) internal _validatorPubkeyHashToInfo;

    /// @notice This variable tracks any ETH deposited into this contract via the `receive` fallback function
    uint256 public nonBeaconChainETHBalanceWei;

     /// @notice This variable tracks the total amount of partial withdrawals claimed via merkle proofs prior to a switch to ZK proofs for claiming partial withdrawals
    uint64 public sumOfPartialWithdrawalsClaimedGwei;

    modifier onlyEigenPodManager() {
        require(msg.sender == address(eigenPodManager), "EigenPod.onlyEigenPodManager: not eigenPodManager");
        _;
    }

    modifier onlyEigenPodOwner() {
        require(msg.sender == podOwner, "EigenPod.onlyEigenPodOwner: not podOwner");
        _;
    }

    modifier hasNeverRestaked() {
        require(!hasRestaked, "EigenPod.hasNeverRestaked: restaking is enabled");
        _;
    }

    /// @notice checks that hasRestaked is set to true by calling activateRestaking()
    modifier hasEnabledRestaking() {
        require(hasRestaked, "EigenPod.hasEnabledRestaking: restaking is not enabled");
        _;
    }

    /// @notice Checks that `timestamp` is strictly greater than the value stored in `mostRecentWithdrawalTimestamp`
    modifier proofIsForValidTimestamp(uint64 timestamp) {
        require(
            timestamp > mostRecentWithdrawalTimestamp,
            "EigenPod.proofIsForValidTimestamp: beacon chain proof must be for timestamp after mostRecentWithdrawalTimestamp"
        );
        _;
    }

    /**
     * @notice Based on 'Pausable' code, but uses the storage of the EigenPodManager instead of this contract. This construction
     * is necessary for enabling pausing all EigenPods at the same time (due to EigenPods being Beacon Proxies).
     * Modifier throws if the `indexed`th bit of `_paused` in the EigenPodManager is 1, i.e. if the `index`th pause switch is flipped.
     */
    modifier onlyWhenNotPaused(uint8 index) {
        require(
            !IPausable(address(eigenPodManager)).paused(index),
            "EigenPod.onlyWhenNotPaused: index is paused in EigenPodManager"
        );
        _;
    }

    constructor(
        IETHPOSDeposit _ethPOS,
        IDelayedWithdrawalRouter _delayedWithdrawalRouter,
        IEigenPodManager _eigenPodManager,
        uint64 _MAX_RESTAKED_BALANCE_GWEI_PER_VALIDATOR,
        uint64 _GENESIS_TIME
    ) {
        ethPOS = _ethPOS;
        delayedWithdrawalRouter = _delayedWithdrawalRouter;
        eigenPodManager = _eigenPodManager;
        MAX_RESTAKED_BALANCE_GWEI_PER_VALIDATOR = _MAX_RESTAKED_BALANCE_GWEI_PER_VALIDATOR;
        GENESIS_TIME = _GENESIS_TIME;
        _disableInitializers();
    }

    /// @notice Used to initialize the pointers to addresses crucial to the pod's functionality. Called on construction by the EigenPodManager.
    function initialize(address _podOwner) external initializer {
        require(_podOwner != address(0), "EigenPod.initialize: podOwner cannot be zero address");
        podOwner = _podOwner;
        /**
         * From the M2 deployment onwards, we are requiring that pods deployed are by default enabled with restaking
         * In prior deployments without proofs, EigenPods could be deployed with restaking disabled so as to allow
         * simple (proof-free) withdrawals.  However, this is no longer the case.  Thus going forward, all pods are
         * initialized with hasRestaked set to true.
         */
        hasRestaked = true;
        emit RestakingActivated(podOwner);
    }

    /// @notice payable fallback function that receives ether deposited to the eigenpods contract
    receive() external payable {
        nonBeaconChainETHBalanceWei += msg.value;
        emit NonBeaconChainETHReceived(msg.value);
    }

    /**
     * @notice This function records an update (either increase or decrease) in a validator's balance.
     * @param oracleTimestamp The oracleTimestamp whose state root the proof will be proven against.
     *        Must be within `VERIFY_BALANCE_UPDATE_WINDOW_SECONDS` of the current block.
     * @param validatorIndices is the list of indices of the validators being proven, refer to consensus specs 
     * @param stateRootProof proves a `beaconStateRoot` against a block root fetched from the oracle
     * @param validatorFieldsProofs proofs against the `beaconStateRoot` for each validator in `validatorFields`
     * @param validatorFields are the fields of the "Validator Container", refer to consensus specs
     * @dev For more details on the Beacon Chain spec, see: https://github.com/ethereum/consensus-specs/blob/dev/specs/phase0/beacon-chain.md#validator
     */
    function verifyBalanceUpdates(
        uint64 oracleTimestamp,
        uint40[] calldata validatorIndices,
        BeaconChainProofs.StateRootProof calldata stateRootProof,
        bytes[] calldata validatorFieldsProofs,
        bytes32[][] calldata validatorFields
    ) external onlyWhenNotPaused(PAUSED_EIGENPODS_VERIFY_BALANCE_UPDATE) {
        require(
            (validatorIndices.length == validatorFieldsProofs.length) && (validatorFieldsProofs.length == validatorFields.length),
            "EigenPod.verifyBalanceUpdates: validatorIndices and proofs must be same length"
        );

        // Balance updates should not be "stale" (older than VERIFY_BALANCE_UPDATE_WINDOW_SECONDS)
        require(
            oracleTimestamp + VERIFY_BALANCE_UPDATE_WINDOW_SECONDS >= block.timestamp,
            "EigenPod.verifyBalanceUpdates: specified timestamp is too far in past"
        );

        // Verify passed-in beaconStateRoot against oracle-provided block root:
        BeaconChainProofs.verifyStateRootAgainstLatestBlockRoot({
            latestBlockRoot: eigenPodManager.getBlockRootAtTimestamp(oracleTimestamp),
            beaconStateRoot: stateRootProof.beaconStateRoot,
            stateRootProof: stateRootProof.proof
        });

        int256 sharesDeltaGwei;
        for (uint256 i = 0; i < validatorIndices.length; i++) {
            sharesDeltaGwei += _verifyBalanceUpdate(
                oracleTimestamp,
                validatorIndices[i],
                stateRootProof.beaconStateRoot,
                validatorFieldsProofs[i], // Use validator fields proof because contains the effective balance
                validatorFields[i]
            );
        }
        eigenPodManager.recordBeaconChainETHBalanceUpdate(podOwner, sharesDeltaGwei * int256(GWEI_TO_WEI));
    }

    /**
     * @notice This function records full and partial withdrawals on behalf of one or more of this EigenPod's validators
     * @param oracleTimestamp is the timestamp of the oracle slot that the withdrawal is being proven against
     * @param stateRootProof proves a `beaconStateRoot` against a block root fetched from the oracle
     * @param withdrawalProofs proves several withdrawal-related values against the `beaconStateRoot`
     * @param validatorFieldsProofs proves `validatorFields` against the `beaconStateRoot`
     * @param withdrawalFields are the fields of the withdrawals being proven
     * @param validatorFields are the fields of the validators being proven
     */
    function verifyAndProcessWithdrawals(
        uint64 oracleTimestamp,
        BeaconChainProofs.StateRootProof calldata stateRootProof,
        BeaconChainProofs.WithdrawalProof[] calldata withdrawalProofs,
        bytes[] calldata validatorFieldsProofs,
        bytes32[][] calldata validatorFields,
        bytes32[][] calldata withdrawalFields
    ) external onlyWhenNotPaused(PAUSED_EIGENPODS_VERIFY_WITHDRAWAL) {
        require(
            (validatorFields.length == validatorFieldsProofs.length) &&
                (validatorFieldsProofs.length == withdrawalProofs.length) &&
                (withdrawalProofs.length == withdrawalFields.length),
            "EigenPod.verifyAndProcessWithdrawals: inputs must be same length"
        );

        // Verify passed-in beaconStateRoot against oracle-provided block root:
        BeaconChainProofs.verifyStateRootAgainstLatestBlockRoot({
            latestBlockRoot: eigenPodManager.getBlockRootAtTimestamp(oracleTimestamp),
            beaconStateRoot: stateRootProof.beaconStateRoot,
            stateRootProof: stateRootProof.proof
        });

        VerifiedWithdrawal memory withdrawalSummary;
        for (uint256 i = 0; i < withdrawalFields.length; i++) {
            VerifiedWithdrawal memory verifiedWithdrawal = _verifyAndProcessWithdrawal(
                stateRootProof.beaconStateRoot,
                withdrawalProofs[i],
                validatorFieldsProofs[i],
                validatorFields[i],
                withdrawalFields[i]
            );

            withdrawalSummary.amountToSendGwei += verifiedWithdrawal.amountToSendGwei;
            withdrawalSummary.sharesDeltaGwei += verifiedWithdrawal.sharesDeltaGwei;
        }

        // If any withdrawals are eligible for immediate redemption, send to the pod owner via
        // DelayedWithdrawalRouter
        if (withdrawalSummary.amountToSendGwei != 0) {
            _sendETH_AsDelayedWithdrawal(podOwner, withdrawalSummary.amountToSendGwei * GWEI_TO_WEI);
        }
        // If any withdrawals resulted in a change in the pod's shares, update the EigenPodManager
        if (withdrawalSummary.sharesDeltaGwei != 0) {
            eigenPodManager.recordBeaconChainETHBalanceUpdate(podOwner, withdrawalSummary.sharesDeltaGwei * int256(GWEI_TO_WEI));
        }
    }

    /*******************************************************************************
                    EXTERNAL FUNCTIONS CALLABLE BY EIGENPOD OWNER
    *******************************************************************************/

    /**
     * @notice This function verifies that the withdrawal credentials of validator(s) owned by the podOwner are pointed to
     * this contract. It also verifies the effective balance  of the validator.  It verifies the provided proof of the ETH validator against the beacon chain state
     * root, marks the validator as 'active' in EigenLayer, and credits the restaked ETH in Eigenlayer.
     * @param oracleTimestamp is the Beacon Chain timestamp whose state root the `proof` will be proven against.
     * @param stateRootProof proves a `beaconStateRoot` against a block root fetched from the oracle
     * @param validatorIndices is the list of indices of the validators being proven, refer to consensus specs
     * @param validatorFieldsProofs proofs against the `beaconStateRoot` for each validator in `validatorFields`
     * @param validatorFields are the fields of the "Validator Container", refer to consensus specs
     * for details: https://github.com/ethereum/consensus-specs/blob/dev/specs/phase0/beacon-chain.md#validator
     */
    function verifyWithdrawalCredentials(
        uint64 oracleTimestamp,
        BeaconChainProofs.StateRootProof calldata stateRootProof,
        uint40[] calldata validatorIndices,
        bytes[] calldata validatorFieldsProofs,
        bytes32[][] calldata validatorFields
    )
        external
        onlyEigenPodOwner
        onlyWhenNotPaused(PAUSED_EIGENPODS_VERIFY_CREDENTIALS)
        // check that the provided `oracleTimestamp` is after the `mostRecentWithdrawalTimestamp`
        proofIsForValidTimestamp(oracleTimestamp)
        // ensure that caller has previously enabled restaking by calling `activateRestaking()`
        hasEnabledRestaking
    {
        require(
            (validatorIndices.length == validatorFieldsProofs.length) &&
                (validatorFieldsProofs.length == validatorFields.length),
            "EigenPod.verifyWithdrawalCredentials: validatorIndices and proofs must be same length"
        );

        /**
         * Withdrawal credential proof should not be "stale" (older than VERIFY_BALANCE_UPDATE_WINDOW_SECONDS) as we are doing a balance check here
         * The validator container persists as the state evolves and even after the validator exits. So we can use a more "fresh" credential proof within
         * the VERIFY_BALANCE_UPDATE_WINDOW_SECONDS window, not just the first proof where the validator container is registered in the state.
         */
        require(
            oracleTimestamp + VERIFY_BALANCE_UPDATE_WINDOW_SECONDS >= block.timestamp,
            "EigenPod.verifyWithdrawalCredentials: specified timestamp is too far in past"
        );

        // Verify passed-in beaconStateRoot against oracle-provided block root:
        BeaconChainProofs.verifyStateRootAgainstLatestBlockRoot({
            latestBlockRoot: eigenPodManager.getBlockRootAtTimestamp(oracleTimestamp),
            beaconStateRoot: stateRootProof.beaconStateRoot,
            stateRootProof: stateRootProof.proof
        });

        uint256 totalAmountToBeRestakedWei;
        for (uint256 i = 0; i < validatorIndices.length; i++) {
            totalAmountToBeRestakedWei += _verifyWithdrawalCredentials(
                oracleTimestamp,
                stateRootProof.beaconStateRoot,
                validatorIndices[i],
                validatorFieldsProofs[i],
                validatorFields[i]
            );
        }

        // Update the EigenPodManager on this pod's new balance
        eigenPodManager.recordBeaconChainETHBalanceUpdate(podOwner, int256(totalAmountToBeRestakedWei));
    }

    /// @notice Called by the pod owner to withdraw the nonBeaconChainETHBalanceWei
    function withdrawNonBeaconChainETHBalanceWei(
        address recipient,
        uint256 amountToWithdraw
    ) external onlyEigenPodOwner {
        require(
            amountToWithdraw <= nonBeaconChainETHBalanceWei,
            "EigenPod.withdrawnonBeaconChainETHBalanceWei: amountToWithdraw is greater than nonBeaconChainETHBalanceWei"
        );
        nonBeaconChainETHBalanceWei -= amountToWithdraw;
        emit NonBeaconChainETHWithdrawn(recipient, amountToWithdraw);
        _sendETH_AsDelayedWithdrawal(recipient, amountToWithdraw);
    }

    /// @notice called by owner of a pod to remove any ERC20s deposited in the pod
    function recoverTokens(
        IERC20[] memory tokenList,
        uint256[] memory amountsToWithdraw,
        address recipient
    ) external onlyEigenPodOwner {
        require(
            tokenList.length == amountsToWithdraw.length,
            "EigenPod.recoverTokens: tokenList and amountsToWithdraw must be same length"
        );
        for (uint256 i = 0; i < tokenList.length; i++) {
            tokenList[i].safeTransfer(recipient, amountsToWithdraw[i]);
        }
    }

    /**
     * @notice Called by the pod owner to activate restaking by withdrawing
     * all existing ETH from the pod and preventing further withdrawals via
     * "withdrawBeforeRestaking()"
     */
    function activateRestaking()
        external
        onlyWhenNotPaused(PAUSED_EIGENPODS_VERIFY_CREDENTIALS)
        onlyEigenPodOwner
        hasNeverRestaked
    {
        hasRestaked = true;
        _processWithdrawalBeforeRestaking(podOwner);

        emit RestakingActivated(podOwner);
    }

    /// @notice Called by the pod owner to withdraw the balance of the pod when `hasRestaked` is set to false
    function withdrawBeforeRestaking() external onlyEigenPodOwner hasNeverRestaked {
        _processWithdrawalBeforeRestaking(podOwner);
    }

    /*******************************************************************************
                    EXTERNAL FUNCTIONS CALLABLE BY EIGENPODMANAGER
    *******************************************************************************/

    /// @notice Called by EigenPodManager when the owner wants to create another ETH validator.
    function stake(
        bytes calldata pubkey,
        bytes calldata signature,
        bytes32 depositDataRoot
    ) external payable onlyEigenPodManager {
        // stake on ethpos
        require(msg.value == 32 ether, "EigenPod.stake: must initially stake for any validator with 32 ether");
        ethPOS.deposit{value: 32 ether}(pubkey, _podWithdrawalCredentials(), signature, depositDataRoot);
        emit EigenPodStaked(pubkey);
    }

    /**
     * @notice Transfers `amountWei` in ether from this contract to the specified `recipient` address
     * @notice Called by EigenPodManager to withdrawBeaconChainETH that has been added to the EigenPod's balance due to a withdrawal from the beacon chain.
     * @dev The podOwner must have already proved sufficient withdrawals, so that this pod's `withdrawableRestakedExecutionLayerGwei` exceeds the
     * `amountWei` input (when converted to GWEI).
     * @dev Reverts if `amountWei` is not a whole Gwei amount
     */
    function withdrawRestakedBeaconChainETH(address recipient, uint256 amountWei) external onlyEigenPodManager {
        require(amountWei % GWEI_TO_WEI == 0, "EigenPod.withdrawRestakedBeaconChainETH: amountWei must be a whole Gwei amount");
        uint64 amountGwei = uint64(amountWei / GWEI_TO_WEI);
        require(amountGwei <= withdrawableRestakedExecutionLayerGwei, "EigenPod.withdrawRestakedBeaconChainETH: amountGwei exceeds withdrawableRestakedExecutionLayerGwei");
        withdrawableRestakedExecutionLayerGwei -= amountGwei;
        emit RestakedBeaconChainETHWithdrawn(recipient, amountWei);
        // transfer ETH from pod to `recipient` directly
        _sendETH(recipient, amountWei);
    }

    /*******************************************************************************
                                INTERNAL FUNCTIONS
    *******************************************************************************/
    /**
     * @notice internal function that proves an individual validator's withdrawal credentials
     * @param oracleTimestamp is the timestamp whose state root the `proof` will be proven against.
     * @param validatorIndex is the index of the validator being proven
     * @param validatorFieldsProof is the bytes that prove the ETH validator's  withdrawal credentials against a beacon chain state root
     * @param validatorFields are the fields of the "Validator Container", refer to consensus specs
     */
    function _verifyWithdrawalCredentials(
        uint64 oracleTimestamp,
        bytes32 beaconStateRoot,
        uint40 validatorIndex,
        bytes calldata validatorFieldsProof,
        bytes32[] calldata validatorFields
    ) internal returns (uint256) {
        bytes32 validatorPubkeyHash = validatorFields.getPubkeyHash();
        ValidatorInfo memory validatorInfo = _validatorPubkeyHashToInfo[validatorPubkeyHash];

        // Withdrawal credential proofs should only be processed for "INACTIVE" validators
        require(
            validatorInfo.status == VALIDATOR_STATUS.INACTIVE,
            "EigenPod.verifyCorrectWithdrawalCredentials: Validator must be inactive to prove withdrawal credentials"
        );

        // Ensure the `validatorFields` we're proving have the correct withdrawal credentials
        require(
            validatorFields.getWithdrawalCredentials() == bytes32(_podWithdrawalCredentials()),
            "EigenPod.verifyCorrectWithdrawalCredentials: Proof is not for this EigenPod"
        );

        /**
         * Deserialize the balance field from the Validator struct.  Note that this is the "effective" balance of the validator
         * rather than the current balance.  Effective balance is generated via a hystersis function such that an effective
         * balance, always a multiple of 1 ETH, will only lower to the next multiple of 1 ETH if the current balance is less
         * than 0.25 ETH below their current effective balance.  For example, if the effective balance is 31ETH, it only falls to
         * 30ETH when the true balance falls below 30.75ETH.  Thus in the worst case, the effective balance is overestimating the
         * actual validator balance by 0.25 ETH. 
         */
        uint64 validatorEffectiveBalanceGwei = validatorFields.getEffectiveBalanceGwei();

        // Verify passed-in validatorFields against verified beaconStateRoot:
        BeaconChainProofs.verifyValidatorFields({
            beaconStateRoot: beaconStateRoot,
            validatorFields: validatorFields,
            validatorFieldsProof: validatorFieldsProof,
            validatorIndex: validatorIndex
        });

        // Proofs complete - update this validator's status, record its proven balance, and save in state:
        validatorInfo.status = VALIDATOR_STATUS.ACTIVE;
        validatorInfo.validatorIndex = validatorIndex;
        validatorInfo.mostRecentBalanceUpdateTimestamp = oracleTimestamp;

        if (validatorEffectiveBalanceGwei > MAX_RESTAKED_BALANCE_GWEI_PER_VALIDATOR) {
            validatorInfo.restakedBalanceGwei = MAX_RESTAKED_BALANCE_GWEI_PER_VALIDATOR;
        } else {
            validatorInfo.restakedBalanceGwei = validatorEffectiveBalanceGwei;
        }
        _validatorPubkeyHashToInfo[validatorPubkeyHash] = validatorInfo;

        emit ValidatorRestaked(validatorIndex);
        emit ValidatorBalanceUpdated(validatorIndex, oracleTimestamp, validatorInfo.restakedBalanceGwei);

        return validatorInfo.restakedBalanceGwei * GWEI_TO_WEI;
    }

    function _verifyBalanceUpdate(
        uint64 oracleTimestamp,
        uint40 validatorIndex,
        bytes32 beaconStateRoot,
        bytes calldata validatorFieldsProof,
        bytes32[] calldata validatorFields
    ) internal returns(int256 sharesDeltaGwei){
        uint64 validatorEffectiveBalanceGwei = validatorFields.getEffectiveBalanceGwei();
        bytes32 validatorPubkeyHash = validatorFields.getPubkeyHash();
        ValidatorInfo memory validatorInfo = _validatorPubkeyHashToInfo[validatorPubkeyHash];

        // 1. Balance updates should be more recent than the most recent update
        require(
            validatorInfo.mostRecentBalanceUpdateTimestamp < oracleTimestamp,
            "EigenPod.verifyBalanceUpdate: Validators balance has already been updated for this timestamp"
        );

        // 2. Balance updates should only be performed on "ACTIVE" validators
        require(
            validatorInfo.status == VALIDATOR_STATUS.ACTIVE, 
            "EigenPod.verifyBalanceUpdate: Validator not active"
        );

        // 3. Balance updates should only be made before a validator is fully withdrawn. 
        // -- A withdrawable validator may not have withdrawn yet, so we require their balance is nonzero
        // -- A fully withdrawn validator should withdraw via verifyAndProcessWithdrawals
        if (validatorFields.getWithdrawableEpoch() <= _timestampToEpoch(oracleTimestamp)) {
            require(
                validatorEffectiveBalanceGwei > 0,
                "EigenPod.verifyBalanceUpdate: validator is withdrawable but has not withdrawn"
            );
        }

        // Verify passed-in validatorFields against verified beaconStateRoot:
        BeaconChainProofs.verifyValidatorFields({
            beaconStateRoot: beaconStateRoot,
            validatorFields: validatorFields,
            validatorFieldsProof: validatorFieldsProof,
            validatorIndex: validatorIndex
        });

        // Done with proofs! Now update the validator's balance and send to the EigenPodManager if needed

        uint64 currentRestakedBalanceGwei = validatorInfo.restakedBalanceGwei;
        uint64 newRestakedBalanceGwei;
<<<<<<< HEAD
        if (validatorEffectiveBalanceGwei > MAX_RESTAKED_BALANCE_GWEI_PER_VALIDATOR) {
=======
        if (validatorBalance > MAX_RESTAKED_BALANCE_GWEI_PER_VALIDATOR) {
>>>>>>> 271f258f
            newRestakedBalanceGwei = MAX_RESTAKED_BALANCE_GWEI_PER_VALIDATOR;
        } else {
            newRestakedBalanceGwei = validatorEffectiveBalanceGwei;
        }
        
        // Update validator balance and timestamp, and save to state:
        validatorInfo.restakedBalanceGwei = newRestakedBalanceGwei;
        validatorInfo.mostRecentBalanceUpdateTimestamp = oracleTimestamp;
        _validatorPubkeyHashToInfo[validatorPubkeyHash] = validatorInfo;

        // If our new and old balances differ, calculate the delta and send to the EigenPodManager
        if (newRestakedBalanceGwei != currentRestakedBalanceGwei) {
            emit ValidatorBalanceUpdated(validatorIndex, oracleTimestamp, newRestakedBalanceGwei);

            sharesDeltaGwei = _calculateSharesDelta({
                newAmountGwei: newRestakedBalanceGwei,
                previousAmountGwei: currentRestakedBalanceGwei
            });
        }
    }

    function _verifyAndProcessWithdrawal(
        bytes32 beaconStateRoot,
        BeaconChainProofs.WithdrawalProof calldata withdrawalProof,
        bytes calldata validatorFieldsProof,
        bytes32[] calldata validatorFields,
        bytes32[] calldata withdrawalFields
    )
        internal
        /**
         * Check that the provided timestamp being proven against is after the `mostRecentWithdrawalTimestamp`.
         * Without this check, there is an edge case where a user proves a past withdrawal for a validator whose funds they already withdrew,
         * as a way to "withdraw the same funds twice" without providing adequate proof.
         * Note that this check is not made using the oracleTimestamp as in the `verifyWithdrawalCredentials` proof; instead this proof
         * proof is made for the timestamp of the withdrawal, which may be within SLOTS_PER_HISTORICAL_ROOT slots of the oracleTimestamp.
         * This difference in modifier usage is OK, since it is still not possible to `verifyAndProcessWithdrawal` against a slot that occurred
         * *prior* to the proof provided in the `verifyWithdrawalCredentials` function.
         */
        proofIsForValidTimestamp(withdrawalProof.getWithdrawalTimestamp())
        returns (VerifiedWithdrawal memory)
    {
        uint64 withdrawalTimestamp = withdrawalProof.getWithdrawalTimestamp();
        bytes32 validatorPubkeyHash = validatorFields.getPubkeyHash();

        /**
         * Withdrawal processing should only be performed for "ACTIVE" or "WITHDRAWN" validators.
         * (WITHDRAWN is allowed because technically you can deposit to a validator even after it exits)
         */
        require(
            _validatorPubkeyHashToInfo[validatorPubkeyHash].status != VALIDATOR_STATUS.INACTIVE,
            "EigenPod._verifyAndProcessWithdrawal: Validator never proven to have withdrawal credentials pointed to this contract"
        );

        // Ensure we don't process the same withdrawal twice
        require(
            !provenWithdrawal[validatorPubkeyHash][withdrawalTimestamp],
            "EigenPod._verifyAndProcessWithdrawal: withdrawal has already been proven for this timestamp"
        );

        provenWithdrawal[validatorPubkeyHash][withdrawalTimestamp] = true;

        // Verifying the withdrawal against verified beaconStateRoot:
        BeaconChainProofs.verifyWithdrawal({
            beaconStateRoot: beaconStateRoot, 
            withdrawalFields: withdrawalFields, 
            withdrawalProof: withdrawalProof
        });

        uint40 validatorIndex = withdrawalFields.getValidatorIndex();

        // Verify passed-in validatorFields against verified beaconStateRoot:
        BeaconChainProofs.verifyValidatorFields({
            beaconStateRoot: beaconStateRoot,
            validatorFields: validatorFields,
            validatorFieldsProof: validatorFieldsProof,
            validatorIndex: validatorIndex
        });

        uint64 withdrawalAmountGwei = withdrawalFields.getWithdrawalAmountGwei();
        
        /**
         * If the withdrawal's epoch comes after the validator's "withdrawable epoch," we know the validator
         * has fully withdrawn, and we process this as a full withdrawal.
         */
        if (withdrawalProof.getWithdrawalEpoch() >= validatorFields.getWithdrawableEpoch()) {
            return
                _processFullWithdrawal(
                    validatorIndex,
                    validatorPubkeyHash,
                    withdrawalTimestamp,
                    podOwner,
                    withdrawalAmountGwei,
                    _validatorPubkeyHashToInfo[validatorPubkeyHash]
                );
        } else {
            return
                _processPartialWithdrawal(
                    validatorIndex,
                    withdrawalTimestamp,
                    podOwner,
                    withdrawalAmountGwei
                );
        }
    }

    function _processFullWithdrawal(
        uint40 validatorIndex,
        bytes32 validatorPubkeyHash,
        uint64 withdrawalTimestamp,
        address recipient,
        uint64 withdrawalAmountGwei,
        ValidatorInfo memory validatorInfo
    ) internal returns (VerifiedWithdrawal memory) {

        /**
         * First, determine withdrawal amounts. We need to know:
         * 1. How much can be withdrawn immediately
         * 2. How much needs to be withdrawn via the EigenLayer withdrawal queue
         */

        uint64 amountToQueueGwei;

        if (withdrawalAmountGwei > MAX_RESTAKED_BALANCE_GWEI_PER_VALIDATOR) {
            amountToQueueGwei = MAX_RESTAKED_BALANCE_GWEI_PER_VALIDATOR;
        } else {
            amountToQueueGwei = withdrawalAmountGwei;
        }

        /**
         * If the withdrawal is for more than the max per-validator balance, we mark 
         * the max as "withdrawable" via the queue, and withdraw the excess immediately
         */

        VerifiedWithdrawal memory verifiedWithdrawal;
        verifiedWithdrawal.amountToSendGwei = uint256(withdrawalAmountGwei - amountToQueueGwei);
        withdrawableRestakedExecutionLayerGwei += amountToQueueGwei;
        
        /**
         * Next, calculate the change in number of shares this validator is "backing":
         * - Anything that needs to go through the withdrawal queue IS backed
         * - Anything immediately withdrawn IS NOT backed
         *
         * This means that this validator is currently backing `amountToQueueGwei` shares.
         */

        verifiedWithdrawal.sharesDeltaGwei = _calculateSharesDelta({
            newAmountGwei: amountToQueueGwei,
            previousAmountGwei: validatorInfo.restakedBalanceGwei
        });

        /**
         * Finally, the validator is fully withdrawn. Update their status and place in state:
         */

        validatorInfo.restakedBalanceGwei = 0;
        validatorInfo.status = VALIDATOR_STATUS.WITHDRAWN;

        _validatorPubkeyHashToInfo[validatorPubkeyHash] = validatorInfo;

        emit FullWithdrawalRedeemed(validatorIndex, withdrawalTimestamp, recipient, withdrawalAmountGwei);

        return verifiedWithdrawal;
    }

    function _processPartialWithdrawal(
        uint40 validatorIndex,
        uint64 withdrawalTimestamp,
        address recipient,
        uint64 partialWithdrawalAmountGwei
    ) internal returns (VerifiedWithdrawal memory) {
        emit PartialWithdrawalRedeemed(
            validatorIndex,
            withdrawalTimestamp,
            recipient,
            partialWithdrawalAmountGwei
        );

        sumOfPartialWithdrawalsClaimedGwei += partialWithdrawalAmountGwei;

        // For partial withdrawals, the withdrawal amount is immediately sent to the pod owner
        return
            VerifiedWithdrawal({
                amountToSendGwei: uint256(partialWithdrawalAmountGwei),
                sharesDeltaGwei: 0
            });
    }

    function _processWithdrawalBeforeRestaking(address _podOwner) internal {
        mostRecentWithdrawalTimestamp = uint32(block.timestamp);
        nonBeaconChainETHBalanceWei = 0;
        _sendETH_AsDelayedWithdrawal(_podOwner, address(this).balance);
    }

    function _sendETH(address recipient, uint256 amountWei) internal {
        Address.sendValue(payable(recipient), amountWei);
    }

    function _sendETH_AsDelayedWithdrawal(address recipient, uint256 amountWei) internal {
        delayedWithdrawalRouter.createDelayedWithdrawal{value: amountWei}(podOwner, recipient);
    }

    function _podWithdrawalCredentials() internal view returns (bytes memory) {
        return abi.encodePacked(bytes1(uint8(1)), bytes11(0), address(this));
    }

    ///@notice Calculates the pubkey hash of a validator's pubkey as per SSZ spec
    function _calculateValidatorPubkeyHash(bytes memory validatorPubkey) internal view returns(bytes32){
        require(validatorPubkey.length == 48, "EigenPod._calculateValidatorPubkeyHash must be a 48-byte BLS public key");
        return sha256(abi.encodePacked(validatorPubkey, bytes16(0)));
    }

    /**
     * Calculates delta between two share amounts and returns as an int256
     */
    function _calculateSharesDelta(uint64 newAmountGwei, uint64 previousAmountGwei) internal pure returns (int256) {
        return
            int256(uint256(newAmountGwei)) - int256(uint256(previousAmountGwei));
    }

    /**
     * @dev Converts a timestamp to a beacon chain epoch by calculating the number of
     * seconds since genesis, and dividing by seconds per epoch.
     * reference: https://github.com/ethereum/consensus-specs/blob/ce240ca795e257fc83059c4adfd591328c7a7f21/specs/bellatrix/beacon-chain.md#compute_timestamp_at_slot
     */
    function _timestampToEpoch(uint64 timestamp) internal view returns (uint64) {
        require(timestamp >= GENESIS_TIME, "EigenPod._timestampToEpoch: timestamp is before genesis");
        return (timestamp - GENESIS_TIME) / BeaconChainProofs.SECONDS_PER_EPOCH;
    }

    /*******************************************************************************
                            VIEW FUNCTIONS
    *******************************************************************************/

    function validatorPubkeyHashToInfo(bytes32 validatorPubkeyHash) external view returns (ValidatorInfo memory) {
        return _validatorPubkeyHashToInfo[validatorPubkeyHash];
    }

    /// @notice Returns the validatorInfo for a given validatorPubkey
    function validatorPubkeyToInfo(bytes calldata validatorPubkey) external view returns (ValidatorInfo memory) {
        return _validatorPubkeyHashToInfo[_calculateValidatorPubkeyHash(validatorPubkey)];
    }

    function validatorStatus(bytes32 pubkeyHash) external view returns (VALIDATOR_STATUS) {
        return _validatorPubkeyHashToInfo[pubkeyHash].status;
    }

        /// @notice Returns the validator status for a given validatorPubkey
    function validatorStatus(bytes calldata validatorPubkey) external view returns (VALIDATOR_STATUS) {
        bytes32 validatorPubkeyHash = _calculateValidatorPubkeyHash(validatorPubkey);
        return _validatorPubkeyHashToInfo[validatorPubkeyHash].status;
    }


    /**
     * @dev This empty reserved space is put in place to allow future versions to add new
     * variables without shifting down storage in the inheritance chain.
     * See https://docs.openzeppelin.com/contracts/4.x/upgradeable#storage_gaps
     */
    uint256[44] private __gap;
}<|MERGE_RESOLUTION|>--- conflicted
+++ resolved
@@ -541,11 +541,7 @@
 
         uint64 currentRestakedBalanceGwei = validatorInfo.restakedBalanceGwei;
         uint64 newRestakedBalanceGwei;
-<<<<<<< HEAD
-        if (validatorEffectiveBalanceGwei > MAX_RESTAKED_BALANCE_GWEI_PER_VALIDATOR) {
-=======
         if (validatorBalance > MAX_RESTAKED_BALANCE_GWEI_PER_VALIDATOR) {
->>>>>>> 271f258f
             newRestakedBalanceGwei = MAX_RESTAKED_BALANCE_GWEI_PER_VALIDATOR;
         } else {
             newRestakedBalanceGwei = validatorEffectiveBalanceGwei;
