--- conflicted
+++ resolved
@@ -11,12 +11,8 @@
         IRegistryCoordinator _registryCoordinator,
         IStrategyManager _strategyManager,
         IServiceManager _serviceManager
-<<<<<<< HEAD
-    ) StakeRegistry(_registryCoordinator, _strategyManager, _serviceManager) {}
-=======
     ) StakeRegistry(_strategyManager, _serviceManager) {
     }
->>>>>>> 732a5bf8
 
     function recordOperatorStakeUpdate(bytes32 operatorId, uint8 quorumNumber, OperatorStakeUpdate memory operatorStakeUpdate) external returns(uint96) {
         return _recordOperatorStakeUpdate(operatorId, quorumNumber, operatorStakeUpdate);
