// SPDX-License-Identifier: BUSL-1.1
pragma solidity =0.8.12;

import "@openzeppelin/contracts/proxy/transparent/ProxyAdmin.sol";
import "@openzeppelin/contracts/proxy/transparent/TransparentUpgradeableProxy.sol";
import "@openzeppelin/contracts/proxy/beacon/UpgradeableBeacon.sol";

import "forge-std/Test.sol";

import "../../contracts/pods/EigenPodManager.sol";
import "../../contracts/pods/EigenPodPausingConstants.sol";
import "../../contracts/permissions/PauserRegistry.sol";
import "../mocks/DelegationManagerMock.sol";
import "../mocks/SlasherMock.sol";
import "../mocks/StrategyManagerMock.sol";
import "../mocks/EigenPodMock.sol";
import "../mocks/ETHDepositMock.sol";
import "../mocks/Reenterer.sol";
import "../mocks/Reverter.sol";

contract EigenPodManagerUnitTests is Test, EigenPodPausingConstants {

    Vm cheats = Vm(HEVM_ADDRESS);

    uint256 public REQUIRED_BALANCE_WEI = 31 ether;

    ProxyAdmin public proxyAdmin;
    PauserRegistry public pauserRegistry;

    EigenPodManager public eigenPodManagerImplementation;
    EigenPodManager public eigenPodManager;

    StrategyManagerMock public strategyManagerMock;
    DelegationManagerMock public delegationManagerMock;
    SlasherMock public slasherMock;
    IETHPOSDeposit public ethPOSMock;
    IEigenPod public eigenPodImplementation;
    IBeacon public eigenPodBeacon;

    IStrategy public beaconChainETHStrategy;

    Reenterer public reenterer;

    uint256 GWEI_TO_WEI = 1e9;

    address public pauser = address(555);
    address public unpauser = address(999);

    address initialOwner = address(this);

    mapping(address => bool) public addressIsExcludedFromFuzzedInputs;

    modifier filterFuzzedAddressInputs(address fuzzedAddress) {
        cheats.assume(!addressIsExcludedFromFuzzedInputs[fuzzedAddress]);
        _;
    }

    /// @notice Emitted to notify the update of the beaconChainOracle address
    event BeaconOracleUpdated(address indexed newOracleAddress);

    /// @notice Emitted to notify the deployment of an EigenPod
    event PodDeployed(address indexed eigenPod, address indexed podOwner);

    /// @notice Emitted to notify a deposit of beacon chain ETH recorded in the strategy manager
    event BeaconChainETHDeposited(address indexed podOwner, uint256 amount);

    /// @notice Emitted when `maxPods` value is updated from `previousValue` to `newValue`
    event MaxPodsUpdated(uint256 previousValue, uint256 newValue);

    /// @notice Emitted when a withdrawal of beacon chain ETH is queued
    event BeaconChainETHWithdrawalQueued(address indexed podOwner, uint256 shares, uint96 nonce, address delegatedAddress, address withdrawer, bytes32 withdrawalRoot);
    
    /// @notice Emitted when a withdrawal of beacon chain ETH is completed
    event BeaconChainETHWithdrawalCompleted(address indexed podOwner, uint256 shares, uint96 nonce, address delegatedAddress, address withdrawer, bytes32 withdrawalRoot);

    // @notice Emitted when `podOwner` enters the "undelegation limbo" mode
    event UndelegationLimboEntered(address indexed podOwner);

    // @notice Emitted when `podOwner` exits the "undelegation limbo" mode
    event UndelegationLimboExited(address indexed podOwner);

    function setUp() virtual public {
        proxyAdmin = new ProxyAdmin();

        address[] memory pausers = new address[](1);
        pausers[0] = pauser;
        pauserRegistry = new PauserRegistry(pausers, unpauser);

        slasherMock = new SlasherMock();
        delegationManagerMock = new DelegationManagerMock();
        strategyManagerMock = new StrategyManagerMock();
        ethPOSMock = new ETHPOSDepositMock();
        eigenPodImplementation = new EigenPodMock();
        eigenPodBeacon = new UpgradeableBeacon(address(eigenPodImplementation));

        eigenPodManagerImplementation = new EigenPodManager(
            ethPOSMock,
            eigenPodBeacon,
            strategyManagerMock,
            slasherMock,
            delegationManagerMock
        );
        eigenPodManager = EigenPodManager(
            address(
                new TransparentUpgradeableProxy(
                    address(eigenPodManagerImplementation),
                    address(proxyAdmin),
                    abi.encodeWithSelector(
                        EigenPodManager.initialize.selector,
                        type(uint256).max /*maxPods*/,
                        IBeaconChainOracle(address(0)) /*beaconChainOracle*/,
                        initialOwner,
                        pauserRegistry,
                        0 /*initialPausedStatus*/
                    )
                )
            )
        );

        beaconChainETHStrategy = eigenPodManager.beaconChainETHStrategy();

        // excude the zero address, the proxyAdmin and the eigenPodManager itself from fuzzed inputs
        addressIsExcludedFromFuzzedInputs[address(0)] = true;
        addressIsExcludedFromFuzzedInputs[address(proxyAdmin)] = true;
        addressIsExcludedFromFuzzedInputs[address(eigenPodManager)] = true;
    }

<<<<<<< HEAD
    function testRestakeBeaconChainETHSuccessfully(address staker, uint128 amount) public filterFuzzedAddressInputs(staker) {
        // filter out zero case since it will revert with "EigenPodManager._addShares: shares should not be zero!"
        cheats.assume(amount != 0);

        IEigenPod eigenPod = _deployEigenPodForStaker(staker);
        int256 sharesBefore = eigenPodManager.podOwnerShares(staker);

        cheats.startPrank(address(eigenPod));
        cheats.expectEmit(true, true, true, true, address(eigenPodManager));
        emit BeaconChainETHDeposited(staker, amount);
        eigenPodManager.restakeBeaconChainETH(staker, amount);
        cheats.stopPrank();

        int256 sharesAfter = eigenPodManager.podOwnerShares(staker);
        require(sharesAfter == sharesBefore + int256(uint256(amount)), "sharesAfter != sharesBefore + amount");
    }

    function testRestakeBeaconChainETHFailsWhenNotCalledByEigenPod(address improperCaller) public filterFuzzedAddressInputs(improperCaller) {
        uint256 amount = 1e18;
        address staker = address(this);

        IEigenPod eigenPod = _deployEigenPodForStaker(staker);
        cheats.assume(improperCaller != address(eigenPod));

        cheats.expectRevert(bytes("EigenPodManager.onlyEigenPod: not a pod"));
        cheats.startPrank(address(improperCaller));
        eigenPodManager.restakeBeaconChainETH(staker, amount);
        cheats.stopPrank();
    }

    function testRestakeBeaconChainETHFailsWhenStakerFrozen() public {
        uint256 amount = 1e18;
        address staker = address(this);
        IEigenPod eigenPod = _deployEigenPodForStaker(staker);

        // freeze the staker
        slasherMock.freezeOperator(staker);

        cheats.startPrank(address(eigenPod));
        cheats.expectRevert(bytes("EigenPodManager.onlyNotFrozen: staker has been frozen and may be subject to slashing"));
        eigenPodManager.restakeBeaconChainETH(staker, amount);
        cheats.stopPrank();
    }

// TODO: salvage / re-implement a check for reentrancy guard on functions, as possible
    // function testRestakeBeaconChainETHFailsWhenReentering() public {
    //     uint256 amount = 1e18;
    //     address staker = address(this);
    //     IEigenPod eigenPod = _deployEigenPodForStaker(staker);

    //     _beaconChainReentrancyTestsSetup();

    //     address targetToUse = address(eigenPodManager);
    //     uint256 msgValueToUse = 0;
    //     bytes memory calldataToUse = abi.encodeWithSelector(EigenPodManager.restakeBeaconChainETH.selector, staker, amount);
    //     reenterer.prepare(targetToUse, msgValueToUse, calldataToUse, bytes("ReentrancyGuard: reentrant call"));

    //     // etch the EigenPod to instead contain Reenterer code
    //     vm.etch(address(eigenPod), address(reenterer).code);

    //     cheats.startPrank(address(eigenPod));
    //     eigenPodManager.restakeBeaconChainETH(staker, amount);
    //     cheats.stopPrank();
    // }

=======
>>>>>>> 92a4d231
    function testRecordBeaconChainETHBalanceUpdateFailsWhenNotCalledByEigenPod(address improperCaller) public filterFuzzedAddressInputs(improperCaller) {
        address staker = address(this);
        IEigenPod eigenPod = _deployEigenPodForStaker(staker);
        cheats.assume(improperCaller != address(eigenPod));

        cheats.expectRevert(bytes("EigenPodManager.onlyEigenPod: not a pod"));
        cheats.startPrank(address(improperCaller));
        eigenPodManager.recordBeaconChainETHBalanceUpdate(staker, int256(0));
        cheats.stopPrank();
    }

// TODO: salvage / re-implement a check for reentrancy guard on functions, as possible
    // function testRecordBeaconChainETHBalanceUpdateFailsWhenReentering() public {
    //     uint256 amount = 1e18;
    //     uint256 amount2 = 2e18;
    //     address staker = address(this);
    //     uint256 beaconChainETHStrategyIndex = 0;

    //     _beaconChainReentrancyTestsSetup();

    //     testRestakeBeaconChainETHSuccessfully(staker, amount);        

    //     address targetToUse = address(strategyManager);
    //     uint256 msgValueToUse = 0;

    //     int256 amountDelta = int256(amount2 - amount);
    //     // reference: function recordBeaconChainETHBalanceUpdate(address podOwner, uint256 beaconChainETHStrategyIndex, uint256 sharesDelta, bool isNegative)
    //     bytes memory calldataToUse = abi.encodeWithSelector(StrategyManager.recordBeaconChainETHBalanceUpdate.selector, staker, beaconChainETHStrategyIndex, amountDelta);
    //     reenterer.prepare(targetToUse, msgValueToUse, calldataToUse, bytes("ReentrancyGuard: reentrant call"));

    //     cheats.startPrank(address(reenterer));
    //     eigenPodManager.recordBeaconChainETHBalanceUpdate(staker, amountDelta);
    //     cheats.stopPrank();
    // }

    // queues a withdrawal of "beacon chain ETH shares" from this address to itself
    // fuzzed input amountGwei is sized-down, since it must be in GWEI and gets sized-up to be WEI
// TODO: reimplement similar test
    // function testQueueWithdrawalBeaconChainETHToSelf(uint128 amountGwei)
    //     public returns (IEigenPodManager.BeaconChainQueuedWithdrawal memory, bytes32 /*withdrawalRoot*/) 
    // {
    //     // scale fuzzed amount up to be a whole amount of GWEI
    //     uint256 amount = uint256(amountGwei) * 1e9;
    //     address staker = address(this);
    //     address withdrawer = staker;

    //     testRestakeBeaconChainETHSuccessfully(staker, amount);

    //     (IEigenPodManager.BeaconChainQueuedWithdrawal memory queuedWithdrawal, bytes32 withdrawalRoot) =
    //         _createQueuedWithdrawal(staker, amount, withdrawer);

    //     return (queuedWithdrawal, withdrawalRoot);
    // }
// TODO: reimplement similar test
    // function testQueueWithdrawalBeaconChainETHToDifferentAddress(address withdrawer, uint128 amountGwei)
    //     public
    //     filterFuzzedAddressInputs(withdrawer)
    //     returns (IEigenPodManager.BeaconChainQueuedWithdrawal memory, bytes32 /*withdrawalRoot*/) 
    // {
    //     // scale fuzzed amount up to be a whole amount of GWEI
    //     uint256 amount = uint256(amountGwei) * 1e9;
    //     address staker = address(this);

    //     testRestakeBeaconChainETHSuccessfully(staker, amount);

    //     (IEigenPodManager.BeaconChainQueuedWithdrawal memory queuedWithdrawal, bytes32 withdrawalRoot) =
    //         _createQueuedWithdrawal(staker, amount, withdrawer);

    //     return (queuedWithdrawal, withdrawalRoot);
    // }
// TODO: reimplement similar test

    // function testQueueWithdrawalBeaconChainETHFailsNonWholeAmountGwei(uint256 nonWholeAmount) external {
    //     // this also filters out the zero case, which will revert separately
    //     cheats.assume(nonWholeAmount % GWEI_TO_WEI != 0);
    //     cheats.expectRevert(bytes("EigenPodManager._queueWithdrawal: cannot queue a withdrawal of Beacon Chain ETH for an non-whole amount of gwei"));
    //     eigenPodManager.queueWithdrawal(nonWholeAmount, address(this));
    // }

    // function testQueueWithdrawalBeaconChainETHFailsZeroAmount() external {
    //     cheats.expectRevert(bytes("EigenPodManager._queueWithdrawal: amount must be greater than zero"));
    //     eigenPodManager.queueWithdrawal(0, address(this));
    // }

// TODO: reimplement similar test
    // function testCompleteQueuedWithdrawal() external {
    //     address staker = address(this);
    //     uint256 withdrawalAmount = 1e18;

    //     // withdrawalAmount is converted to GWEI here
    //     (IEigenPodManager.BeaconChainQueuedWithdrawal memory queuedWithdrawal, bytes32 withdrawalRoot) = 
    //         testQueueWithdrawalBeaconChainETHToSelf(uint128(withdrawalAmount / 1e9));

    //     IEigenPod eigenPod = eigenPodManager.getPod(staker);
    //     uint256 eigenPodBalanceBefore = address(eigenPod).balance;

    //     uint256 middlewareTimesIndex = 0;

    //     // actually complete the withdrawal
    //     cheats.startPrank(staker);
    //     cheats.expectEmit(true, true, true, true, address(eigenPodManager));
    //     emit BeaconChainETHWithdrawalCompleted(
    //         queuedWithdrawal.podOwner,
    //         queuedWithdrawal.shares,
    //         queuedWithdrawal.nonce,
    //         queuedWithdrawal.delegatedAddress,
    //         queuedWithdrawal.withdrawer,
    //         withdrawalRoot
    //     );
    //     eigenPodManager.completeQueuedWithdrawal(queuedWithdrawal, middlewareTimesIndex);
    //     cheats.stopPrank();

    //     // TODO: make EigenPodMock do something so we can verify that it gets called appropriately?
    //     uint256 eigenPodBalanceAfter = address(eigenPod).balance;

    //     // verify that the withdrawal root does bit exist after queuing
    //     require(!eigenPodManager.withdrawalRootPending(withdrawalRoot), "withdrawalRootPendingBefore is true!");
    // }

    // INTERNAL / HELPER FUNCTIONS
    // deploy an EigenPod for the staker and check the emitted event
    function _deployEigenPodForStaker(address staker) internal returns (IEigenPod deployedPod) {
        deployedPod = eigenPodManager.getPod(staker);
        cheats.startPrank(staker);
        cheats.expectEmit(true, true, true, true, address(eigenPodManager));
        emit PodDeployed(address(deployedPod), staker);
        eigenPodManager.createPod();
        cheats.stopPrank();
        return deployedPod;
    }

// TODO: reimplement similar test
    // // creates a queued withdrawal of "beacon chain ETH shares", from `staker`, of `amountWei`, "to" the `withdrawer`
    // function _createQueuedWithdrawal(address staker, uint256 amountWei, address withdrawer)
    //     internal
    //     returns (IEigenPodManager.BeaconChainQueuedWithdrawal memory queuedWithdrawal, bytes32 withdrawalRoot)
    // {
    //     // create the struct, for reference / to return
    //     queuedWithdrawal = IEigenPodManager.BeaconChainQueuedWithdrawal({
    //         shares: amountWei,
    //         podOwner: staker,
    //         nonce: eigenPodManager.cumulativeWithdrawalsQueued(staker),
    //         startBlock: uint32(block.number),
    //         delegatedTo: delegationManagerMock.delegatedTo(staker),
    //         withdrawer: withdrawer
    //     });

    //     // verify that the withdrawal root does not exist before queuing
    //     require(!eigenPodManager.withdrawalRootPending(withdrawalRoot), "withdrawalRootPendingBefore is true!");

    //     // get staker nonce and shares before queuing
    //     uint256 nonceBefore = eigenPodManager.cumulativeWithdrawalsQueued(staker);
    //     int256 sharesBefore = eigenPodManager.podOwnerShares(staker);

    //     // actually create the queued withdrawal, and check for event emission
    //     cheats.startPrank(staker);
    
    //     cheats.expectEmit(true, true, true, true, address(eigenPodManager));
    //     emit BeaconChainETHWithdrawalQueued(
    //         queuedWithdrawal.podOwner,
    //         queuedWithdrawal.shares,
    //         queuedWithdrawal.nonce,
    //         queuedWithdrawal.delegatedAddress,
    //         queuedWithdrawal.withdrawer,
    //         eigenPodManager.calculateWithdrawalRoot(queuedWithdrawal)
    //     );
    //     withdrawalRoot = eigenPodManager.queueWithdrawal(amountWei, withdrawer);
    //     cheats.stopPrank();

    //     // verify that the withdrawal root does exist after queuing
    //     require(eigenPodManager.withdrawalRootPending(withdrawalRoot), "withdrawalRootPendingBefore is false!");

    //     // verify that staker nonce incremented correctly and shares decremented correctly
    //     uint256 nonceAfter = eigenPodManager.cumulativeWithdrawalsQueued(staker);
    //     int256 sharesAfter = eigenPodManager.podOwnerShares(staker);
    //     require(nonceAfter == nonceBefore + 1, "nonce did not increment correctly on queuing withdrawal");
    //     require(sharesAfter + amountWei == sharesBefore, "shares did not decrement correctly on queuing withdrawal");

    //     return (queuedWithdrawal, withdrawalRoot);
    // }

    function _beaconChainReentrancyTestsSetup() internal {
        // prepare EigenPodManager with StrategyManager and Delegation replaced with a Reenterer contract
        reenterer = new Reenterer();
        eigenPodManagerImplementation = new EigenPodManager(
            ethPOSMock,
            eigenPodBeacon,
            IStrategyManager(address(reenterer)),
            slasherMock,
            IDelegationManager(address(reenterer))
        );
        eigenPodManager = EigenPodManager(
            address(
                new TransparentUpgradeableProxy(
                    address(eigenPodManagerImplementation),
                    address(proxyAdmin),
                    abi.encodeWithSelector(
                        EigenPodManager.initialize.selector,
                        type(uint256).max /*maxPods*/,
                        IBeaconChainOracle(address(0)) /*beaconChainOracle*/,
                        initialOwner,
                        pauserRegistry,
                        0 /*initialPausedStatus*/
                    )
                )
            )
        );
    }
}<|MERGE_RESOLUTION|>--- conflicted
+++ resolved
@@ -125,74 +125,6 @@
         addressIsExcludedFromFuzzedInputs[address(eigenPodManager)] = true;
     }
 
-<<<<<<< HEAD
-    function testRestakeBeaconChainETHSuccessfully(address staker, uint128 amount) public filterFuzzedAddressInputs(staker) {
-        // filter out zero case since it will revert with "EigenPodManager._addShares: shares should not be zero!"
-        cheats.assume(amount != 0);
-
-        IEigenPod eigenPod = _deployEigenPodForStaker(staker);
-        int256 sharesBefore = eigenPodManager.podOwnerShares(staker);
-
-        cheats.startPrank(address(eigenPod));
-        cheats.expectEmit(true, true, true, true, address(eigenPodManager));
-        emit BeaconChainETHDeposited(staker, amount);
-        eigenPodManager.restakeBeaconChainETH(staker, amount);
-        cheats.stopPrank();
-
-        int256 sharesAfter = eigenPodManager.podOwnerShares(staker);
-        require(sharesAfter == sharesBefore + int256(uint256(amount)), "sharesAfter != sharesBefore + amount");
-    }
-
-    function testRestakeBeaconChainETHFailsWhenNotCalledByEigenPod(address improperCaller) public filterFuzzedAddressInputs(improperCaller) {
-        uint256 amount = 1e18;
-        address staker = address(this);
-
-        IEigenPod eigenPod = _deployEigenPodForStaker(staker);
-        cheats.assume(improperCaller != address(eigenPod));
-
-        cheats.expectRevert(bytes("EigenPodManager.onlyEigenPod: not a pod"));
-        cheats.startPrank(address(improperCaller));
-        eigenPodManager.restakeBeaconChainETH(staker, amount);
-        cheats.stopPrank();
-    }
-
-    function testRestakeBeaconChainETHFailsWhenStakerFrozen() public {
-        uint256 amount = 1e18;
-        address staker = address(this);
-        IEigenPod eigenPod = _deployEigenPodForStaker(staker);
-
-        // freeze the staker
-        slasherMock.freezeOperator(staker);
-
-        cheats.startPrank(address(eigenPod));
-        cheats.expectRevert(bytes("EigenPodManager.onlyNotFrozen: staker has been frozen and may be subject to slashing"));
-        eigenPodManager.restakeBeaconChainETH(staker, amount);
-        cheats.stopPrank();
-    }
-
-// TODO: salvage / re-implement a check for reentrancy guard on functions, as possible
-    // function testRestakeBeaconChainETHFailsWhenReentering() public {
-    //     uint256 amount = 1e18;
-    //     address staker = address(this);
-    //     IEigenPod eigenPod = _deployEigenPodForStaker(staker);
-
-    //     _beaconChainReentrancyTestsSetup();
-
-    //     address targetToUse = address(eigenPodManager);
-    //     uint256 msgValueToUse = 0;
-    //     bytes memory calldataToUse = abi.encodeWithSelector(EigenPodManager.restakeBeaconChainETH.selector, staker, amount);
-    //     reenterer.prepare(targetToUse, msgValueToUse, calldataToUse, bytes("ReentrancyGuard: reentrant call"));
-
-    //     // etch the EigenPod to instead contain Reenterer code
-    //     vm.etch(address(eigenPod), address(reenterer).code);
-
-    //     cheats.startPrank(address(eigenPod));
-    //     eigenPodManager.restakeBeaconChainETH(staker, amount);
-    //     cheats.stopPrank();
-    // }
-
-=======
->>>>>>> 92a4d231
     function testRecordBeaconChainETHBalanceUpdateFailsWhenNotCalledByEigenPod(address improperCaller) public filterFuzzedAddressInputs(improperCaller) {
         address staker = address(this);
         IEigenPod eigenPod = _deployEigenPodForStaker(staker);
