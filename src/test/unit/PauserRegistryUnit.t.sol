// SPDX-License-Identifier: BUSL-1.1
pragma solidity =0.8.12;

import "forge-std/Test.sol";

import "../../contracts/permissions/PauserRegistry.sol";

contract PauserRegistryUnitTests is Test {

    Vm cheats = Vm(HEVM_ADDRESS);

    PauserRegistry public pauserRegistry;

    address public pauser = address(555);
    address public unpauser = address(999);

    mapping(address => bool) public addressIsExcludedFromFuzzedInputs;

<<<<<<< HEAD
    event PauserChanged(address previousPauser, address newPauser);
=======
    event PauserStatusChanged(address pauser, bool canPause);
>>>>>>> 93083c30

    event UnpauserChanged(address previousUnpauser, address newUnpauser);

    function setUp() virtual public {
        address[] memory pausers = new address[](1);
        pausers[0] = pauser;
        pauserRegistry = new PauserRegistry(pausers, unpauser);
    }

    function testSetIsPauserTrue(address newPauser) public {
        cheats.assume(newPauser != address(0));

        cheats.startPrank(pauserRegistry.unpauser());
<<<<<<< HEAD
        address oldAddress = pauserRegistry.pauser();
        cheats.expectEmit(true, true, true, true, address(pauserRegistry));
        emit PauserChanged(oldAddress, newPauser);
        pauserRegistry.setPauser(newPauser);
=======
        cheats.expectEmit(true, true, true, true, address(pauserRegistry));
        emit PauserStatusChanged(newPauser, true);
        pauserRegistry.setIsPauser(newPauser, true);
        cheats.stopPrank();

        require(pauserRegistry.isPauser(newPauser), "newPauser not set correctly");
    }

    function testSetIsPauserFalse() public {
        cheats.startPrank(pauserRegistry.unpauser());
        cheats.expectEmit(true, true, true, true, address(pauserRegistry));
        emit PauserStatusChanged(pauser, false);
        pauserRegistry.setIsPauser(pauser, false);
>>>>>>> 93083c30
        cheats.stopPrank();

        require(!pauserRegistry.isPauser(pauser), "pauser not set correctly");
    }

    function testSetUnpauser(address newUnpauser) public {
        cheats.assume(newUnpauser != address(0));

        cheats.startPrank(pauserRegistry.unpauser());
        address oldAddress = pauserRegistry.unpauser();
        cheats.expectEmit(true, true, true, true, address(pauserRegistry));
        emit UnpauserChanged(oldAddress, newUnpauser);
        pauserRegistry.setUnpauser(newUnpauser);
        cheats.stopPrank();

        require(pauserRegistry.unpauser() == newUnpauser, "pauser not set correctly");
    }

    function testSetPauser_RevertsWhenCallingFromNotUnpauser(address notUnpauser, address newPauser) public {
        cheats.assume(notUnpauser != pauserRegistry.unpauser());
        cheats.assume(newPauser != address(0));

        cheats.startPrank(notUnpauser);
        cheats.expectRevert(bytes("msg.sender is not permissioned as unpauser"));
        pauserRegistry.setIsPauser(newPauser, true);
        cheats.stopPrank();
    }

    function testSetUnpauser_RevertsWhenCallingFromNotUnpauser(address notUnpauser, address newUnpauser) public {
        cheats.assume(notUnpauser != pauserRegistry.unpauser());
        cheats.assume(newUnpauser != address(0));

        cheats.startPrank(notUnpauser);
        cheats.expectRevert(bytes("msg.sender is not permissioned as unpauser"));
        pauserRegistry.setUnpauser(newUnpauser);
        cheats.stopPrank();
    }

    function testSetPauser_RevertsWhenSettingToZeroAddress() public {
        address newPauser = address(0);

        cheats.startPrank(pauserRegistry.unpauser());
        cheats.expectRevert(bytes("PauserRegistry._setPauser: zero address input"));
        pauserRegistry.setIsPauser(newPauser, true);
        cheats.stopPrank();
    }

    function testSetUnpauser_RevertsWhenSettingToZeroAddress() public {
        address newUnpauser = address(0);

        cheats.startPrank(pauserRegistry.unpauser());
        cheats.expectRevert(bytes("PauserRegistry._setUnpauser: zero address input"));
        pauserRegistry.setUnpauser(newUnpauser);
        cheats.stopPrank();
    }
}<|MERGE_RESOLUTION|>--- conflicted
+++ resolved
@@ -16,11 +16,7 @@
 
     mapping(address => bool) public addressIsExcludedFromFuzzedInputs;
 
-<<<<<<< HEAD
-    event PauserChanged(address previousPauser, address newPauser);
-=======
     event PauserStatusChanged(address pauser, bool canPause);
->>>>>>> 93083c30
 
     event UnpauserChanged(address previousUnpauser, address newUnpauser);
 
@@ -34,12 +30,6 @@
         cheats.assume(newPauser != address(0));
 
         cheats.startPrank(pauserRegistry.unpauser());
-<<<<<<< HEAD
-        address oldAddress = pauserRegistry.pauser();
-        cheats.expectEmit(true, true, true, true, address(pauserRegistry));
-        emit PauserChanged(oldAddress, newPauser);
-        pauserRegistry.setPauser(newPauser);
-=======
         cheats.expectEmit(true, true, true, true, address(pauserRegistry));
         emit PauserStatusChanged(newPauser, true);
         pauserRegistry.setIsPauser(newPauser, true);
@@ -53,7 +43,6 @@
         cheats.expectEmit(true, true, true, true, address(pauserRegistry));
         emit PauserStatusChanged(pauser, false);
         pauserRegistry.setIsPauser(pauser, false);
->>>>>>> 93083c30
         cheats.stopPrank();
 
         require(!pauserRegistry.isPauser(pauser), "pauser not set correctly");
